import { defineConfig } from "wxt"
import react from "@vitejs/plugin-react"
import topLevelAwait from "vite-plugin-top-level-await"

const chromeMV3Permissions = [
  "storage",
  "sidePanel",
  "activeTab",
  "scripting",
  "declarativeNetRequest",
  "action",
  "unlimitedStorage",
  "contextMenus",
  "tts",
  "notifications"
]

const firefoxMV2Permissions = [
  "storage",
  "activeTab",
  "scripting",
  "unlimitedStorage",
  "contextMenus",
  "webRequest",
  "webRequestBlocking",
  "notifications",
  "http://*/*",
  "https://*/*",
  "file://*/*"
]

// See https://wxt.dev/api/config.html
export default defineConfig({
  vite: () => ({
    plugins: [
      react(),
      topLevelAwait({
        promiseExportName: "__tla",
        promiseImportName: (i) => `__tla_${i}`
      }) as any
    ],
    build: {
      rollupOptions: {
        external: ["langchain", "@langchain/community"]
      }
    }
  }),
  entrypointsDir:
    process.env.TARGET === "firefox" ? "entries-firefox" : "entries",
  srcDir: "src",
  outDir: "build",

  manifest: {
<<<<<<< HEAD
    version: "1.5.7.1",
=======
    version: "1.5.7",
>>>>>>> 26e9fb49
    name:
      process.env.TARGET === "firefox"
        ? "Page Assist - A Web UI for Local AI Models"
        : "__MSG_extName__",
    description: "__MSG_extDescription__",
    default_locale: "en",
    action: {},
    author: "n4ze3m",
    browser_specific_settings:
      process.env.TARGET === "firefox"
        ? {
          gecko: {
            id: "page-assist@nazeem"
          }
        }
        : undefined,
    host_permissions:
      process.env.TARGET !== "firefox"
        ? ["http://*/*", "https://*/*", "file://*/*"]
        : undefined,
    commands: {
      _execute_action: {
        description: "Open the Web UI",
        suggested_key: {
          default: "Ctrl+Shift+L"
        }
      },
      execute_side_panel: {
        description: "Open the side panel",
        suggested_key: {
          default: "Ctrl+Shift+Y"
        }
      }
    },
    content_security_policy:
      process.env.TARGET !== "firefox" ?
        {
          extension_pages:
            "script-src 'self' 'wasm-unsafe-eval'; object-src 'self';"
        } :  "script-src 'self' 'wasm-unsafe-eval' blob:; object-src 'self'; worker-src 'self' blob:;",
    permissions:
      process.env.TARGET === "firefox"
        ? firefoxMV2Permissions
        : chromeMV3Permissions
  }
}) as any<|MERGE_RESOLUTION|>--- conflicted
+++ resolved
@@ -51,11 +51,7 @@
   outDir: "build",
 
   manifest: {
-<<<<<<< HEAD
-    version: "1.5.7.1",
-=======
     version: "1.5.7",
->>>>>>> 26e9fb49
     name:
       process.env.TARGET === "firefox"
         ? "Page Assist - A Web UI for Local AI Models"
