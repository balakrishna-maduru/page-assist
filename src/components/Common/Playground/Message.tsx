import Markdown from "../../Common/Markdown"
import React from "react"
import { Tag, Image, Tooltip, Collapse, Popover } from "antd"
import { WebSearch } from "./WebSearch"
import {
  CheckIcon,
  ClipboardIcon,
  InfoIcon,
  Pen,
  PlayIcon,
  RotateCcw,
  Square
} from "lucide-react"
import { EditMessageForm } from "./EditMessageForm"
import { useTranslation } from "react-i18next"
import { MessageSource } from "./MessageSource"
import { useTTS } from "@/hooks/useTTS"
import { tagColors } from "@/utils/color"
import { removeModelSuffix } from "@/db/models"
import { GenerationInfo } from "./GenerationInfo"
import { parseReasoning, removeReasoning } from "@/libs/reasoning"
import { humanizeMilliseconds } from "@/utils/humanize-miliseconds"
import { useStorage } from "@plasmohq/storage/hook"
type Props = {
  message: string
  message_type?: string
  hideCopy?: boolean
  botAvatar?: JSX.Element
  userAvatar?: JSX.Element
  isBot: boolean
  name: string
  images?: string[]
  currentMessageIndex: number
  totalMessages: number
  onRengerate: () => void
  onEditFormSubmit: (value: string, isSend: boolean) => void
  isProcessing: boolean
  webSearch?: {}
  isSearchingInternet?: boolean
  sources?: any[]
  hideEditAndRegenerate?: boolean
  onSourceClick?: (source: any) => void
  isTTSEnabled?: boolean
  generationInfo?: any
  isStreaming: boolean
  reasoningTimeTaken?: number
}

export const PlaygroundMessage = (props: Props) => {
  const [isBtnPressed, setIsBtnPressed] = React.useState(false)
  const [editMode, setEditMode] = React.useState(false)
  const [checkWideMode] = useStorage("checkWideMode", false)

  const { t } = useTranslation("common")
  const { cancel, isSpeaking, speak } = useTTS()
  return (
    <div className="group w-full text-gray-800 dark:text-gray-100">
<<<<<<< HEAD
      <div className={`text-base md:max-w-2xl ${checkWideMode ? 'lg:max-w-full lg:px-16 xl:max-w-full xl:px-32' : 'lg:max-w-xl xl:max-w-3xl'} flex lg:px-0 m-auto w-full`}>
        <div className="flex flex-row gap-4 md:gap-6 p-4 md:py-6 lg:px-0 m-auto w-full">
=======
      <div className="text-base md:max-w-2xl lg:max-w-xl xl:max-w-3xl flex lg:px-0 m-auto w-full">
        <div className="flex flex-row gap-4 md:gap-6 p-4 m-auto w-full">
>>>>>>> e5372215
          <div className="w-8 flex flex-col relative items-end">
            <div className="relative h-7 w-7 p-1 rounded-sm text-white flex items-center justify-center text-opacity-100r">
              {props.isBot ? (
                !props.botAvatar ? (
                  <div className="absolute h-8 w-8 rounded-full bg-gradient-to-r from-green-300 to-purple-400"></div>
                ) : (
                  props.botAvatar
                )
              ) : !props.userAvatar ? (
                <div className="absolute h-8 w-8 rounded-full from-blue-400 to-blue-600 bg-gradient-to-r"></div>
              ) : (
                props.userAvatar
              )}
            </div>
          </div>
          <div className="flex w-[calc(100%-50px)] flex-col gap-2 lg:w-[calc(100%-115px)]">
            <span className="text-xs font-bold text-gray-800 dark:text-white">
              {props.isBot
                ? props.name === "chrome::gemini-nano::page-assist"
                  ? "Gemini Nano"
                  : removeModelSuffix(
                      props.name?.replaceAll(/accounts\/[^\/]+\/models\//g, "")
                    )
                : "You"}
            </span>

            {props.isBot &&
            props.isSearchingInternet &&
            props.currentMessageIndex === props.totalMessages - 1 ? (
              <WebSearch />
            ) : null}
            <div>
              {props?.message_type && (
                <Tag color={tagColors[props?.message_type] || "default"}>
                  {t(`copilot.${props?.message_type}`)}
                </Tag>
              )}
            </div>
            <div className="flex flex-grow flex-col">
              {!editMode ? (
                props.isBot ? (
                  <>
                    {parseReasoning(props.message).map((e, i) => {
                      if (e.type === "reasoning") {
                        return (
                          <Collapse
                            key={i}
                            className="border-none !mb-3"
                            items={[
                              {
                                key: "reasoning",
                                label:
                                  props.isStreaming && e?.reasoning_running ? (
                                    <div className="flex items-center gap-2">
                                      <span className="italic">
                                        {t("reasoning.thinking")}
                                      </span>
                                    </div>
                                  ) : (
                                    t("reasoning.thought", {
                                      time: humanizeMilliseconds(
                                        props.reasoningTimeTaken
                                      )
                                    })
                                  ),
                                children: <Markdown message={e.content} />
                              }
                            ]}
                          />
                        )
                      }

                      return <Markdown key={i} message={e.content} />
                    })}
                  </>
                ) : (
                  <p
                    className={`prose dark:prose-invert whitespace-pre-line prose-p:leading-relaxed prose-pre:p-0 dark:prose-dark ${
                      props.message_type &&
                      "italic text-gray-500 dark:text-gray-400 text-sm"
                    }
                    ${checkWideMode && "max-w-none"}`}>
                    {props.message}
                  </p>
                )
              ) : (
                <EditMessageForm
                  value={props.message}
                  onSumbit={props.onEditFormSubmit}
                  onClose={() => setEditMode(false)}
                  isBot={props.isBot}
                />
              )}
            </div>
            {/* source if available */}
            {props.images &&
              props.images.filter((img) => img.length > 0).length > 0 && (
                <div className={`flex md:max-w-2xl ${checkWideMode ? 'lg:max-w-full lg:px-16 xl:max-w-full xl:px-32' : 'lg:max-w-xl xl:max-w-3xl'} mt-4 m-auto w-full`}>
                  {props.images
                    .filter((image) => image.length > 0)
                    .map((image, index) => (
                      <Image
                        key={index}
                        src={image}
                        alt="Uploaded Image"
                        width={180}
                        className="rounded-md relative"
                      />
                    ))}
                </div>
              )}

            {props.isBot && props?.sources && props?.sources.length > 0 && (
              <Collapse
                className="mt-6"
                ghost
                items={[
                  {
                    key: "1",
                    label: (
                      <div className="italic text-gray-500 dark:text-gray-400">
                        {t("citations")}
                      </div>
                    ),
                    children: (
                      <div className="mb-3 flex flex-wrap gap-2">
                        {props?.sources?.map((source, index) => (
                          <MessageSource
                            onSourceClick={props.onSourceClick}
                            key={index}
                            source={source}
                          />
                        ))}
                      </div>
                    )
                  }
                ]}
              />
            )}
            {!props.isProcessing && !editMode && (
              <div
                className={`space-x-2 gap-2 mt-3 flex ${
                  props.currentMessageIndex !== props.totalMessages - 1
                  //  there is few style issue so i am commenting this out for v1.4.5 release
                  // next release we will fix this
                    // ? "invisible group-hover:visible"
                    ? "hidden group-hover:flex"
                    // ""
                    : "flex"
                }`}>
                {props.isTTSEnabled && (
                  <Tooltip title={t("tts")}>
                    <button
                      aria-label={t("tts")}
                      onClick={() => {
                        if (isSpeaking) {
                          cancel()
                        } else {
                          speak({
                            utterance: removeReasoning(props.message),
                          })
                        }
                      }}
                      className="flex items-center justify-center w-6 h-6 rounded-full bg-gray-100 dark:bg-gray-800 hover:bg-gray-200 dark:hover:bg-gray-700 transition-colors duration-200 focus:outline-none focus:ring-2 focus:ring-offset-2 focus:ring-gray-500">
                      {!isSpeaking ? (
                        <PlayIcon className="w-3 h-3 text-gray-400 group-hover:text-gray-500" />
                      ) : (
                        <Square className="w-3 h-3 text-red-400 group-hover:text-red-500" />
                      )}
                    </button>
                  </Tooltip>
                )}
                {props.isBot && (
                  <>
                    {!props.hideCopy && (
                      <Tooltip title={t("copyToClipboard")}>
                        <button
                          aria-label={t("copyToClipboard")}
                          onClick={() => {
                            navigator.clipboard.writeText(props.message)
                            setIsBtnPressed(true)
                            setTimeout(() => {
                              setIsBtnPressed(false)
                            }, 2000)
                          }}
                          className="flex items-center justify-center w-6 h-6 rounded-full bg-gray-100 dark:bg-gray-800 hover:bg-gray-200 dark:hover:bg-gray-700 transition-colors duration-200 focus:outline-none focus:ring-2 focus:ring-offset-2 focus:ring-gray-500">
                          {!isBtnPressed ? (
                            <ClipboardIcon className="w-3 h-3 text-gray-400 group-hover:text-gray-500" />
                          ) : (
                            <CheckIcon className="w-3 h-3 text-green-400 group-hover:text-green-500" />
                          )}
                        </button>
                      </Tooltip>
                    )}

                    {props.generationInfo && (
                      <Popover
                        content={
                          <GenerationInfo
                            generationInfo={props.generationInfo}
                          />
                        }
                        title={t("generationInfo")}>
                        <button
                          aria-label={t("generationInfo")}
                          className="flex items-center justify-center w-6 h-6 rounded-full bg-gray-100 dark:bg-gray-800 hover:bg-gray-200 dark:hover:bg-gray-700 transition-colors duration-200 focus:outline-none focus:ring-2 focus:ring-offset-2 focus:ring-gray-500">
                          <InfoIcon className="w-3 h-3 text-gray-400 group-hover:text-gray-500" />
                        </button>
                      </Popover>
                    )}

                    {!props.hideEditAndRegenerate &&
                      props.currentMessageIndex === props.totalMessages - 1 && (
                        <Tooltip title={t("regenerate")}>
                          <button
                            aria-label={t("regenerate")}
                            onClick={props.onRengerate}
                            className="flex items-center justify-center w-6 h-6 rounded-full bg-gray-100 dark:bg-gray-800 hover:bg-gray-200 dark:hover:bg-gray-700 transition-colors duration-200 focus:outline-none focus:ring-2 focus:ring-offset-2 focus:ring-gray-500">
                            <RotateCcw className="w-3 h-3 text-gray-400 group-hover:text-gray-500" />
                          </button>
                        </Tooltip>
                      )}
                  </>
                )}
                {!props.hideEditAndRegenerate && (
                  <Tooltip title={t("edit")}>
                    <button
                      onClick={() => setEditMode(true)}
                      aria-label={t("edit")}
                      className="flex items-center justify-center w-6 h-6 rounded-full bg-gray-100 dark:bg-gray-800 hover:bg-gray-200 dark:hover:bg-gray-700 transition-colors duration-200 focus:outline-none focus:ring-2 focus:ring-offset-2 focus:ring-gray-500">
                      <Pen className="w-3 h-3 text-gray-400 group-hover:text-gray-500" />
                    </button>
                  </Tooltip>
                )}
              </div>
            )}
          </div>
        </div>
      </div>
    </div>
  )
}<|MERGE_RESOLUTION|>--- conflicted
+++ resolved
@@ -55,13 +55,8 @@
   const { cancel, isSpeaking, speak } = useTTS()
   return (
     <div className="group w-full text-gray-800 dark:text-gray-100">
-<<<<<<< HEAD
       <div className={`text-base md:max-w-2xl ${checkWideMode ? 'lg:max-w-full lg:px-16 xl:max-w-full xl:px-32' : 'lg:max-w-xl xl:max-w-3xl'} flex lg:px-0 m-auto w-full`}>
-        <div className="flex flex-row gap-4 md:gap-6 p-4 md:py-6 lg:px-0 m-auto w-full">
-=======
-      <div className="text-base md:max-w-2xl lg:max-w-xl xl:max-w-3xl flex lg:px-0 m-auto w-full">
         <div className="flex flex-row gap-4 md:gap-6 p-4 m-auto w-full">
->>>>>>> e5372215
           <div className="w-8 flex flex-col relative items-end">
             <div className="relative h-7 w-7 p-1 rounded-sm text-white flex items-center justify-center text-opacity-100r">
               {props.isBot ? (
